--- conflicted
+++ resolved
@@ -46,11 +46,6 @@
     } catch (\danog\MadelineProto\RPCErrorException $e) {
         $MadelineProto->logger($e);
     }
-<<<<<<< HEAD
-
-    $MadelineProto->messages->sendMessage(peer: 'https://t.me/+Por5orOjwgccnt2w', message: 'Testing MadelineProto!');
-=======
->>>>>>> a7e3fb6a
 }
 $MadelineProto->echo('OK, done!');
 ```
