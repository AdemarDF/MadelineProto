--- conflicted
+++ resolved
@@ -53,12 +53,7 @@
     public function apply(Update $update): bool
     {
         return $update instanceof GroupMessage && \in_array($update->senderId, $this->peersResolved, true);
-<<<<<<< HEAD
-            ($update instanceof ButtonQuery && \in_array($update->userId, $this->peersResolved, true)) || 
-            ($update instanceof InlineQuery && \in_array($update->userId, $this->peersResolved, true));
-=======
         ($update instanceof ButtonQuery && \in_array($update->userId, $this->peersResolved, true)) ||
         ($update instanceof InlineQuery && \in_array($update->userId, $this->peersResolved, true));
->>>>>>> 5aabfb0f
     }
 }