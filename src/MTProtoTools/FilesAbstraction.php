--- conflicted
+++ resolved
@@ -43,7 +43,6 @@
 trait FilesAbstraction
 {
     /**
-<<<<<<< HEAD
      * Wrap a media constructor into an abstract Media object.
      */
     public function wrapMedia(array $media, bool $protected = false): ?Media
@@ -131,8 +130,6 @@
         return new Document($this, $media, $protected);
     }
     /**
-=======
->>>>>>> 4e6fac06
      * Sends a document.
      *
      * Please use named arguments to call this method.
