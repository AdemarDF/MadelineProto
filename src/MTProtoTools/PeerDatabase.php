--- conflicted
+++ resolved
@@ -431,11 +431,7 @@
                         $user['access_hash'] = $existingChat['access_hash'];
                     }
                 }
-<<<<<<< HEAD
-
-=======
                 $userUnchanged = $user;
->>>>>>> 3680f649
                 if (!$this->API->settings->getDb()->getEnablePeerInfoDb()) {
                     $user = [
                         '_' => $user['_'],
@@ -561,7 +557,6 @@
                     return;
                 }
             }
-            $this->recacheChatUsername($bot_api_id, $existingChat, $chat);
             if ($existingChat != $chat) {
                 $this->API->logger("Updated chat {$bot_api_id}", Logger::ULTRA_VERBOSE);
                 if (($chat['min'] ?? false) && $existingChat && !($existingChat['min'] ?? false)) {
