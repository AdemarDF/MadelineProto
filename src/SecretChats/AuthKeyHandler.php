<?php

declare(strict_types=1);

/**
 * AuthKeyHandler module.
 *
 * This file is part of MadelineProto.
 * MadelineProto is free software: you can redistribute it and/or modify it under the terms of the GNU Affero General Public License as published by the Free Software Foundation, either version 3 of the License, or (at your option) any later version.
 * MadelineProto is distributed in the hope that it will be useful, but WITHOUT ANY WARRANTY; without even the implied warranty of MERCHANTABILITY or FITNESS FOR A PARTICULAR PURPOSE.
 * See the GNU Affero General Public License for more details.
 * You should have received a copy of the GNU General Public License along with MadelineProto.
 * If not, see <http://www.gnu.org/licenses/>.
 *
 * @author    Daniil Gentili <daniil@daniil.it>
 * @copyright 2016-2023 Daniil Gentili <daniil@daniil.it>
 * @license   https://opensource.org/licenses/AGPL-3.0 AGPLv3
 * @link https://docs.madelineproto.xyz MadelineProto documentation
 */

namespace danog\MadelineProto\SecretChats;

use AssertionError;
use danog\MadelineProto\Logger;
use danog\MadelineProto\Loop\Update\UpdateLoop;
use danog\MadelineProto\MTProtoTools\Crypt;
use danog\MadelineProto\MTProtoTools\DialogId;
use danog\MadelineProto\PeerNotInDbException;
use danog\MadelineProto\RPCErrorException;
use danog\MadelineProto\SecretPeerNotInDbException;
use danog\MadelineProto\SecurityException;
use danog\MadelineProto\Tools;
use phpseclib3\Math\BigInteger;

use const STR_PAD_LEFT;

/**
 * Manages secret chats.
 *
 * https://core.telegram.org/api/end-to-end
 *
 * @internal
 */
trait AuthKeyHandler
{
    /**
     * Temporary requested secret chats.
     *
     */
    protected array $temp_requested_secret_chats = [];
    /**
     * Secret chats.
     *
     * @var array<int, SecretChatController>
     */
    public array $secretChats = [];
    /**
     * Request secret chat.
     *
     * @param mixed $user User to start secret chat with
     */
    public function requestSecretChat(mixed $user): int
    {
        $user = ($this->getInfo($user));
        if (!isset($user['InputUser'])) {
            throw new PeerNotInDbException();
        }
        $user = $user['InputUser'];
        $this->logger->logger('Creating secret chat with '.$user['user_id'].'...', Logger::VERBOSE);
        $dh_config = ($this->getDhConfig());
        $this->logger->logger('Generating a...', Logger::VERBOSE);
        $a = new BigInteger(Tools::random(256), 256);
        $this->logger->logger('Generating g_a...', Logger::VERBOSE);
        $g_a = $dh_config['g']->powMod($a, $dh_config['p']);
        Crypt::checkG($g_a, $dh_config['p']);
        $res = $this->methodCallAsyncRead('messages.requestEncryption', ['user_id' => $user, 'g_a' => $g_a->toBytes()]);
        $this->temp_requested_secret_chats[$res['id']] = $a;
        $this->updaters[UpdateLoop::GENERIC]->resume();
        $this->logger->logger('Secret chat '.$res['id'].' requested successfully!', Logger::NOTICE);
        return $res['id'];
    }
    /**
     * Accept secret chat.
     *
     * @param array $params Secret chat ID
     */
    public function acceptSecretChat(array $params): void
    {
        if (isset($this->secretChats[$params['id']])) {
            $this->logger->logger("I've already accepted secret chat ".$params['id']);
            return;
        }
        $dh_config = $this->getDhConfig();
        $this->logger->logger('Generating b...', Logger::VERBOSE);
        $b = new BigInteger(Tools::random(256), 256);
        $params['g_a'] = new BigInteger((string) $params['g_a'], 256);
        Crypt::checkG($params['g_a'], $dh_config['p']);
        $key = ['auth_key' => \str_pad($params['g_a']->powMod($b, $dh_config['p'])->toBytes(), 256, \chr(0), STR_PAD_LEFT)];
        //$this->logger->logger($key);
        $key['fingerprint'] = \substr(\sha1($key['auth_key'], true), -8);
        $key['visualization_orig'] = \substr(\sha1($key['auth_key'], true), 16);
        $key['visualization_46'] = \substr(\hash('sha256', $key['auth_key'], true), 20);
        $this->secretChats[$params['id']] = $chat = new SecretChatController(
            $this,
            $key,
            $params['id'],
            $params['access_hash'],
            false,
            $params['admin_id'],
        );
        $g_b = $dh_config['g']->powMod($b, $dh_config['p']);
        Crypt::checkG($g_b, $dh_config['p']);
        $this->methodCallAsyncRead('messages.acceptEncryption', ['peer' => $params['id'], 'g_b' => $g_b->toBytes(), 'key_fingerprint' => $key['fingerprint']]);
        $chat->notifyLayer();
        $this->logger->logger('Secret chat '.$params['id'].' accepted successfully!', Logger::NOTICE);
    }
    /**
     * Complete secret chat.
     *
     * @param array $params Secret chat
     */
    private function completeSecretChat(array $params)
    {
        if (!isset($this->temp_requested_secret_chats[$params['id']])) {
            //$this->logger->logger($this->secretChatStatus($params['id']));
            $this->logger->logger('Could not find and complete secret chat '.$params['id']);
            return false;
        }
        $dh_config = ($this->getDhConfig());
        $params['g_a_or_b'] = new BigInteger((string) $params['g_a_or_b'], 256);
        Crypt::checkG($params['g_a_or_b'], $dh_config['p']);
        $key = ['auth_key' => \str_pad($params['g_a_or_b']->powMod($this->temp_requested_secret_chats[$params['id']], $dh_config['p'])->toBytes(), 256, \chr(0), STR_PAD_LEFT)];
        unset($this->temp_requested_secret_chats[$params['id']]);
        $key['fingerprint'] = \substr(\sha1($key['auth_key'], true), -8);
        //$this->logger->logger($key);
        if ($key['fingerprint'] !== $params['key_fingerprint']) {
            $this->discardSecretChat($params['id']);
            throw new SecurityException('Invalid key fingerprint!');
        }
        $key['visualization_orig'] = \substr(\sha1($key['auth_key'], true), 16);
        $key['visualization_46'] = \substr(\hash('sha256', $key['auth_key'], true), 20);
        $this->secretChats[$params['id']] = $chat = new SecretChatController(
            $this,
            $key,
            $params['id'],
            $params['access_hash'],
            true,
            $params['participant_id'],
        );
        $chat->notifyLayer();
        $this->logger->logger('Secret chat '.$params['id'].' completed successfully!', Logger::NOTICE);
    }
    /**
     * Get secret chat.
     *
     * @param array|int $chat Secret chat ID
     */
    public function getSecretChat(array|int $chat): SecretChat
    {
        return $this->getSecretChatController($chat)->public;
    }
    /**
     * Get secret chat controller.
     *
     * @internal
     *
     * @param array|int $chat Secret chat ID
     */
    public function getSecretChatController(array|int $chat): SecretChatController
    {
        if (\is_array($chat)) {
            switch ($chat['_']) {
                case 'updateEncryption':
                    $chat = $chat['chat']['id'];
                    break;
                case 'updateNewEncryptedMessage':
                    $chat = $chat['message'];
                    // no break
                case 'inputEncryptedChat':
                case 'updateEncryptedChatTyping':
                case 'updateEncryptedMessagesRead':
                case 'encryptedMessage':
                case 'encryptedMessageService':
                    $chat = $chat['chat_id'];
                    break;
                default:
                    throw new AssertionError("Unknown update type {$chat['_']} provided!");
            }
        } elseif (DialogId::isSecretChat($chat)) {
            $chat = DialogId::toSecretChatId($chat);
        }
        if (!isset($this->secretChats[$chat])) {
            throw new SecretPeerNotInDbException;
        }
<<<<<<< HEAD
        return \danog\MadelineProto\API::SECRET_EMPTY;
    }
    /**
     * Get secret chat.
     *
     * @param array|int $chat Secret chat ID
     */
    public function getSecretChat(array|int $chat): array
    {
        if (is_int($chat) && DialogId::isSecretChat($chat)) {
            $chat = DialogId::toSecretChatId($chat);
        }
        return $this->secret_chats[\is_array($chat) ? $chat['chat_id'] : $chat];
=======
        return $this->secretChats[$chat];
>>>>>>> 71564a35
    }
    /**
     * Check whether secret chat exists.
     *
     * @param array|int $chat Secret chat ID
     */
    public function hasSecretChat(array|int $chat): bool
    {
        return isset($this->secretChats[\is_array($chat) ? $chat['chat_id'] : $chat]);
    }
    /**
     * Discard secret chat.
     *
     * @param int $chat Secret chat ID
     */
    public function discardSecretChat(int $chat): void
    {
        $this->logger->logger('Discarding secret chat '.$chat.'...', Logger::VERBOSE);
        if (isset($this->secretChats[$chat])) {
            unset($this->secretChats[$chat]);
        }
        if (isset($this->temp_requested_secret_chats[$chat])) {
            unset($this->temp_requested_secret_chats[$chat]);
        }
        try {
            $this->methodCallAsyncRead('messages.discardEncryption', ['chat_id' => $chat]);
        } catch (RPCErrorException $e) {
            if ($e->rpc !== 'ENCRYPTION_ALREADY_DECLINED') {
                throw $e;
            }
        }
    }
}<|MERGE_RESOLUTION|>--- conflicted
+++ resolved
@@ -192,23 +192,7 @@
         if (!isset($this->secretChats[$chat])) {
             throw new SecretPeerNotInDbException;
         }
-<<<<<<< HEAD
-        return \danog\MadelineProto\API::SECRET_EMPTY;
-    }
-    /**
-     * Get secret chat.
-     *
-     * @param array|int $chat Secret chat ID
-     */
-    public function getSecretChat(array|int $chat): array
-    {
-        if (is_int($chat) && DialogId::isSecretChat($chat)) {
-            $chat = DialogId::toSecretChatId($chat);
-        }
-        return $this->secret_chats[\is_array($chat) ? $chat['chat_id'] : $chat];
-=======
         return $this->secretChats[$chat];
->>>>>>> 71564a35
     }
     /**
      * Check whether secret chat exists.
