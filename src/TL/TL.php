--- conflicted
+++ resolved
@@ -671,17 +671,8 @@
                     $serialized .= $this->serializeObject(['type' => 'bytes'], Tools::random(15 + 4 * Tools::randomInt(modulus: 3)), 'random_bytes');
                     continue;
                 }
-<<<<<<< HEAD
-                if ($current_argument['name'] === 'random_id') {
-                    switch ($current_argument['type']) {
-=======
-                if ($name === 'data' && isset($tl['method']) && \in_array($tl['method'], ['messages.sendEncrypted', 'messages.sendEncryptedFile', 'messages.sendEncryptedService'], true) && isset($arguments['message'])) {
-                    $serialized .= $this->serializeObject($current_argument, $this->API->encryptSecretMessage($arguments['peer']['chat_id'], $arguments['message'], $arguments['queuePromise']), 'data');
-                    continue;
-                }
                 if ($name === 'random_id') {
                     switch ($type) {
->>>>>>> 07f41062
                         case 'long':
                             $serialized .= Tools::random(8);
                             continue 2;
@@ -747,22 +738,9 @@
             if ($type === 'InputFile' && (!\is_array($value) || !(isset($value['_']) && $this->constructors->findByPredicate($value['_'])['type'] === 'InputFile'))) {
                 $value = ($this->API->upload($value));
             }
-<<<<<<< HEAD
-            if ($current_argument['type'] === 'InputEncryptedChat' && (!\is_array($arguments[$current_argument['name']]) || isset($arguments[$current_argument['name']]['_']) && $this->constructors->findByPredicate($arguments[$current_argument['name']]['_'])['type'] !== $current_argument['type'])) {
-                $arguments[$current_argument['name']] = $this->API->getSecretChatController($arguments[$current_argument['name']])->inputChat;
-=======
             if ($type === 'InputEncryptedChat' && (!\is_array($value) || isset($value['_']) && $this->constructors->findByPredicate($value['_'])['type'] !== $type)) {
-                if (\is_array($value)) {
-                    $value = ($this->API->getInfo($value))['InputEncryptedChat'];
-                } else {
-                    if (!$this->API->hasSecretChat($value)) {
-                        throw new SecretPeerNotInDbException;
-                    }
-                    $value = $this->API->getSecretChat($value)['InputEncryptedChat'];
-                }
->>>>>>> 07f41062
-            }
-            //$this->API->logger->logger('Serializing '.$name.' of type '.$current_argument['type');
+                $value = $this->API->getSecretChatController($value)->inputChat;
+            }
             $serialized .= ($this->serializeObject($current_argument, $value, $name, $layer));
         }
         return $serialized;
