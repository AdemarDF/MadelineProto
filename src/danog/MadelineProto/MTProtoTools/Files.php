<?php

/**
 * Files module.
 *
 * This file is part of MadelineProto.
 * MadelineProto is free software: you can redistribute it and/or modify it under the terms of the GNU Affero General Public License as published by the Free Software Foundation, either version 3 of the License, or (at your option) any later version.
 * MadelineProto is distributed in the hope that it will be useful, but WITHOUT ANY WARRANTY; without even the implied warranty of MERCHANTABILITY or FITNESS FOR A PARTICULAR PURPOSE.
 * See the GNU Affero General Public License for more details.
 * You should have received a copy of the GNU General Public License along with MadelineProto.
 * If not, see <http://www.gnu.org/licenses/>.
 *
 * @author    Daniil Gentili <daniil@daniil.it>
 * @copyright 2016-2019 Daniil Gentili <daniil@daniil.it>
 * @license   https://opensource.org/licenses/AGPL-3.0 AGPLv3
 *
 * @link      https://docs.madelineproto.xyz MadelineProto documentation
 */

namespace danog\MadelineProto\MTProtoTools;

use Amp\ByteStream\InputStream;
use Amp\ByteStream\OutputStream;
use Amp\ByteStream\ResourceInputStream;
use Amp\ByteStream\ResourceOutputStream;
use Amp\ByteStream\StreamException;
use Amp\Deferred;
use Amp\File\Handle;
use Amp\File\StatCache;
use Amp\Promise;
use Amp\Success;
use danog\MadelineProto\Async\AsyncParameters;
use danog\MadelineProto\Exception;
use danog\MadelineProto\FileCallbackInterface;
use danog\MadelineProto\Logger;
use danog\MadelineProto\RPCErrorException;
<<<<<<< HEAD
use danog\MadelineProto\Stream\Common\SimpleBufferedRawStream;
use danog\MadelineProto\Stream\ConnectionContext;
use danog\MadelineProto\Stream\Transport\PremadeStream;
use function Amp\File\exists;
use function Amp\File\open;
use function Amp\File\stat;
use function Amp\File\touch;
=======
use danog\MadelineProto\Tools;
>>>>>>> 3dc3d6e5
use function Amp\Promise\all;
use Amp\File\BlockingHandle;
use Amp\Artax\Client;

/**
 * Manages upload and download of files.
 */
trait Files
{
    public function upload_async($file, $file_name = '', $cb = null, $encrypted = false)
    {
        if (is_object($file) && $file instanceof FileCallbackInterface) {
            $cb = $file;
            $file = $file->getFile();
        }
        if (is_string($file) || (is_object($file) && method_exists($file, '__toString'))) {
            if (filter_var($file, FILTER_VALIDATE_URL)) {
                return yield $this->upload_from_url_async($file);
            }
        } else if (is_array($file)) {
            return yield $this->upload_from_tgfile_async($file, $cb, $encrypted);
        }

        $file = \danog\MadelineProto\Absolute::absolute($file);
        if (!yield exists($file)) {
            throw new \danog\MadelineProto\Exception(\danog\MadelineProto\Lang::$current_lang['file_not_exist']);
        }
        if (empty($file_name)) {
            $file_name = basename($file);
        }

        StatCache::clear($file);

        $size = (yield stat($file))['size'];
        if ($size > 512 * 1024 * 3000) {
            throw new \danog\MadelineProto\Exception('Given file is too big!');
        }

        $stream = yield open($file, 'rb');
        $mime = $this->get_mime_from_file($file);

        try {
            return yield $this->upload_from_stream_async($stream, $size, $stream, $mime, $cb, $encrypted);
        } finally {
            yield $stream->close();
        }
    }
    public function upload_from_url_async($url, int $size = 0, string $file_name = '', $cb = null, bool $encrypted = false)
    {
        if (is_object($url) && $url instanceof FileCallbackInterface) {
            $cb = $url;
            $url = $url->getFile();
        }
        /** @var $response \Amp\Artax\Response */
        $response = yield $this->datacenter->getHTTPClient()->request($url, [Client::OP_MAX_BODY_BYTES => 512 * 1024 * 3000, Client::OP_TRANSFER_TIMEOUT => 10*1000*3600]);
        if (200 !== $status = $response->getStatus()) {
            throw new Exception("Wrong status code: $status ".$response->getReason());
        }
        $mime = trim(explode(';', $response->getHeader('content-type') ?? 'application/octet-stream')[0]);
        $size = $response->getHeader('content-length') ?? $size;

        $stream = $response->getBody();
        if (!$size) {
            $this->logger->logger("No content length for $url, caching first");

            $body = $stream;
            $stream = new BlockingHandle(fopen('php://temp', 'r+b'), 'php://temp', 'r+b');

            while (null !== $chunk = yield $body->read()) {
                yield $stream->write($chunk);
            }
            $size = $stream->tell();
            if (!$size) {
                throw new Exception('Wrong size!');
            }
            yield $stream->seek(0);
        }

        return yield $this->upload_from_stream_async($stream, $size, $mime, $file_name, $cb, $encrypted);
    }
    public function upload_from_stream_async($stream, int $size, string $mime, string $file_name = '', $cb = null, bool $encrypted = false)
    {
        if (is_object($stream) && $stream instanceof FileCallbackInterface) {
            $cb = $stream;
            $stream = $stream->getFile();
        }

        /** @var $stream \Amp\ByteStream\OutputStream */
        if (!is_object($stream)) {
            $stream = new ResourceOutputStream($stream);
        }
        if (!$stream instanceof InputStream) {
            throw new Exception("Invalid stream provided");
        }
        $seekable = false;
        if (method_exists($stream, 'seek')) {
            try {
                yield $stream->seek(0);
                $seekable = true;
            } catch (StreamException $e) {
            }
        }

        $created = false;

        if ($stream instanceof Handle) {
            $callable = static function (int $offset, int $size) use ($stream, $seekable) {
                if ($seekable) {
                    while ($stream->tell() !== $offset) {
                        yield $stream->seek($offset);
                    }
                }
                return yield $stream->read($size);
            };
        } else {
            if (!$stream instanceof BufferedRawStream) {
                $ctx = (new ConnectionContext)
                    ->addStream(PremadeStream::getName(), $stream)
                    ->addStream(SimpleBufferedRawStream::getName());
                $stream = yield $ctx->getStream();
                $created = true;
            }
            $callable = static function (int $offset, int $size) use ($stream) {
                $reader = yield $stream->getReadBuffer($l);
                try {
                    return yield $reader->bufferRead($size);
                } catch (\danog\MadelineProto\NothingInTheSocketException $e) {
                    $reader = yield $stream->getReadBuffer($size);
                    return yield $reader->bufferRead($size);
                }
            };
            $seekable = false;
        }

        $res = yield $this->upload_from_callable_async($callable, $size, $mime, $file_name, $cb, $seekable, $encrypted);
        if ($created) {
            $stream->disconnect();
        }
        return $res;
    }
    public function upload_from_callable_async($callable, int $size, string $mime, string $file_name = '', $cb = null, bool $refetchable = true, bool $encrypted = false)
    {
        if (is_object($callable) && $callable instanceof FileCallbackInterface) {
            $cb = $callable;
            $callable = $callable->getFile();
        }
        if (!is_callable($callable)) {
            throw new Exception('Invalid callable provided');
        }
        if ($cb === null) {
            $cb = function ($percent) {
                $this->logger->logger('Upload status: '.$percent.'%', \danog\MadelineProto\Logger::NOTICE);
            };
        }

        $datacenter = $this->settings['connection_settings']['default_dc'];
        if (isset($this->datacenter->sockets[$datacenter.'_media'])) {
            $datacenter .= '_media';
        }

        $part_size = $this->settings['upload']['part_size'];
        $parallel_chunks = $this->settings['upload']['parallel_chunks'] ? $this->settings['upload']['parallel_chunks'] : 3000;

        $part_total_num = (int) ceil($size / $part_size);
        $part_num = 0;
        $method = $size > 10 * 1024 * 1024 ? 'upload.saveBigFilePart' : 'upload.saveFilePart';
        $constructor = 'input'.($encrypted === true ? 'Encrypted' : '').($size > 10 * 1024 * 1024 ? 'FileBig' : 'File').($encrypted === true ? 'Uploaded' : '');
        $file_id = $this->random(8);

        $ige = null;
        if ($encrypted === true) {
            $key = $this->random(32);
            $iv = $this->random(32);
            $digest = hash('md5', $key.$iv, true);
            $fingerprint = $this->unpack_signed_int(substr($digest, 0, 4) ^ substr($digest, 4, 4));
            $ige = new \phpseclib\Crypt\AES('ige');
            $ige->setIV($iv);
            $ige->setKey($key);
            $ige->enableContinuousBuffer();
            $refetchable = false;
        }
        $ctx = hash_init('md5');
        $promises = [];

        $cb = function () use ($cb, $part_total_num) {
            static $cur = 0;
            $cur++;
            $this->callFork($cb($cur * 100 / $part_total_num));
        };

        $start = microtime(true);
        while ($part_num < $part_total_num) {
            $read_deferred = yield $this->method_call_async_write(
                $method,
                new AsyncParameters(
                    static function () use ($file_id, $part_num, $part_total_num, $part_size, $callable, $ctx, $ige) {
                        static $fetched = false;
                        $already_fetched = $fetched;
                        $fetched = true;

                        $bytes = yield $callable($part_num * $part_size, $part_size);

                        if (!$already_fetched) {
                            hash_update($ctx, $bytes);
                        }
                        if ($ige) {
                            $bytes = $ige->encrypt(str_pad($bytes, $part_size, chr(0)));
                        }

                        return ['file_id' => $file_id, 'file_part' => $part_num, 'file_total_parts' => $part_total_num, 'bytes' => $bytes];
                    },
                    $refetchable
                ),
                ['heavy' => true, 'file' => true, 'datacenter' => &$datacenter]
            );
            $read_deferred->promise()->onResolve(static function ($e, $res) use ($cb) {
                if ($res) {
                    $cb();
                }
            });

            $part_num++;
            $promises[] = $read_deferred->promise();

            if (!($part_num % $parallel_chunks)) { // 20 mb at a time, for a typical bandwidth of 1gbps (run the code in this if every second)
                $result = yield $this->all($promises);
                foreach ($result as $kkey => $result) {
                    if (!$result) {
                        throw new \danog\MadelineProto\Exception('Upload of part '.$kkey.' failed');
                    }
                }
                $promises = [];

                $time = microtime(true) - $start;
                $speed = (int) (($size * 8) / $time) / 1000000;
                $this->logger->logger("Partial upload time: $time");
                $this->logger->logger("Partial upload speed: $speed mbps");
            }
        }

        $result = yield all($promises);
        foreach ($result as $kkey => $result) {
            if (!$result) {
                throw new \danog\MadelineProto\Exception('Upload of part '.$kkey.' failed');
            }
        }
        $time = microtime(true) - $start;
        $speed = (int) (($size * 8) / $time) / 1000000;
        $this->logger->logger("Total upload time: $time");
        $this->logger->logger("Total upload speed: $speed mbps");

        $constructor = ['_' => $constructor, 'id' => $file_id, 'parts' => $part_total_num, 'name' => $file_name, 'mime_type' => $mime];
        if ($encrypted === true) {
            $constructor['key_fingerprint'] = $fingerprint;
            $constructor['key'] = $key;
            $constructor['iv'] = $iv;
        }
        $constructor['md5_checksum'] = hash_final($ctx);

        return $constructor;
    }

    public function upload_encrypted_async($file, $file_name = '', $cb = null)
    {
        return $this->upload_async($file, $file_name, $cb, true);
    }

    public function upload_from_tgfile_async($media, $cb = null, $encrypted = false)
    {
        if (is_object($media) && $media instanceof FileCallbackInterface) {
            $cb = $media;
            $media = $media->getFile();
        }
        $media = yield $this->get_download_info_async($media);
        if (!isset($media['size'], $media['mime'])) {
            throw new Exception('Wrong file provided!');
        }
        $size = $media['size'];
        $mime = $media['mime'];

        $chunk_size = $this->settings['upload']['part_size'];

        $bridge = new class

        {
            private $done = [];
            private $pending = [];
            public $nextRead;
            public $size;
            public $part_size;

            public function read(int $offset, int $size)
            {
                $nextRead = $this->nextRead;
                $this->nextRead = new Deferred;

                if ($nextRead) {
                    $nextRead->resolve(true);
                }

                if (isset($this->done[$offset])) {
                    if (strlen($this->done[$offset]) > $size) {
                        throw new Exception('Wrong size!');
                    }
                    $result = $this->done[$offset];
                    unset($this->done[$offset]);
                    return $result;
                }
                $this->pending[$offset] = new Deferred;
                return $this->pending[$offset]->promise();
            }
            public function write(string $data, int $offset)
            {
                if (isset($this->pending[$offset])) {
                    $promise = $this->pending[$offset];
                    unset($this->pending[$offset]);
                    $promise->resolve($data);
                } else {
                    $this->done[$offset] = $data;
                }
                $length = strlen($data);
                if ($offset + $length === $this->size || $length < $this->part_size) {
                    return;
                }
                return $this->nextRead->promise();
            }
        };
        $bridge->size = $size;
        $bridge->part_size = $chunk_size;
        $reader = [$bridge, 'read'];
        $writer = [$bridge, 'write'];

        $read = $this->upload_from_callable_async($reader, $size, $mime, '', $cb, false, $encrypted);
        $write = $this->download_to_callable_async($media, $writer, null, true, 0, -1, $chunk_size);

        list($res) = yield $this->all([$read, $write]);

        return $res;
    }

    public function gen_all_file_async($media)
    {
        $res = [$this->constructors->find_by_predicate($media['_'])['type'] => $media];
        switch ($media['_']) {
            case 'messageMediaPoll':
                $res['Poll'] = $media['poll'];
                $res['InputMedia'] = ['_' => 'inputMediaPoll', 'poll' => $res['Poll']];
                break;
            case 'updateMessagePoll':
                $res['Poll'] = $media['poll'];
                $res['InputMedia'] = ['_' => 'inputMediaPoll', 'poll' => $res['Poll']];
                $res['MessageMedia'] = ['_' => 'messageMediaPoll', 'poll' => $res['Poll'], 'results' => $media['results']];
                break;
            case 'messageMediaPhoto':
                if (!isset($media['photo']['access_hash'])) {
                    throw new \danog\MadelineProto\Exception('No access hash');
                }
                $res['Photo'] = $media['photo'];
                $res['InputPhoto'] = [
                    '_' => 'inputPhoto',
                    'id' => $media['photo']['id'],
                    'access_hash' => $media['photo']['access_hash'],
                    'file_reference' => yield $this->referenceDatabase->getReference(
                        ReferenceDatabase::PHOTO_LOCATION,
                        $media['photo']
                    ),
                ];
                $res['InputMedia'] = ['_' => 'inputMediaPhoto', 'id' => $res['InputPhoto']];
                if (isset($media['ttl_seconds'])) {
                    $res['InputMedia']['ttl_seconds'] = $media['ttl_seconds'];
                }
                break;
            case 'messageMediaDocument':
                if (!isset($media['document']['access_hash'])) {
                    throw new \danog\MadelineProto\Exception('No access hash');
                }
                $res['Document'] = $media['document'];
                $res['InputDocument'] = [
                    '_' => 'inputDocument',
                    'id' => $media['document']['id'],
                    'access_hash' => $media['document']['access_hash'],
                    'file_reference' => yield $this->referenceDatabase->getReference(
                        ReferenceDatabase::DOCUMENT_LOCATION,
                        $media['document']
                    ),
                ];
                $res['InputMedia'] = ['_' => 'inputMediaDocument', 'id' => $res['InputDocument']];
                if (isset($media['ttl_seconds'])) {
                    $res['InputMedia']['ttl_seconds'] = $media['ttl_seconds'];
                }
                break;
            case 'poll':
                $res['InputMedia'] = ['_' => 'inputMediaPoll', 'poll' => $res['Poll']];
                break;
            case 'document':
                if (!isset($media['access_hash'])) {
                    throw new \danog\MadelineProto\Exception('No access hash');
                }
                $res['InputDocument'] = [
                    '_' => 'inputDocument',
                    'id' => $media['id'],
                    'access_hash' => $media['access_hash'],
                    'file_reference' => yield $this->referenceDatabase->getReference(
                        ReferenceDatabase::DOCUMENT_LOCATION,
                        $media
                    ),
                ];
                $res['InputMedia'] = ['_' => 'inputMediaDocument', 'id' => $res['InputDocument']];
                $res['MessageMedia'] = ['_' => 'messageMediaDocument', 'document' => $media];
                break;
            case 'photo':
                if (!isset($media['access_hash'])) {
                    throw new \danog\MadelineProto\Exception('No access hash');
                }
                $res['InputPhoto'] = [
                    '_' => 'inputPhoto',
                    'id' => $media['id'],
                    'access_hash' => $media['access_hash'],
                    'file_reference' => yield $this->referenceDatabase->getReference(
                        ReferenceDatabase::PHOTO_LOCATION,
                        $media
                    ),
                ];
                $res['InputMedia'] = ['_' => 'inputMediaPhoto', 'id' => $res['InputPhoto']];
                $res['MessageMedia'] = ['_' => 'messageMediaPhoto', 'photo' => $media];
                break;
            default:
                throw new \danog\MadelineProto\Exception("Could not convert media object of type {$media['_']}");
        }

        return $res;
    }

    public function get_file_info_async($constructor)
    {
        if (is_string($constructor)) {
            $constructor = $this->unpack_file_id($constructor)['MessageMedia'];
        }
        switch ($constructor['_']) {
            case 'updateNewMessage':
            case 'updateNewChannelMessage':
            case 'updateEditMessage':
            case 'updateEditChannelMessage':
                $constructor = $constructor['message'];

            case 'message':
                $constructor = $constructor['media'];
        }

        return yield $this->gen_all_file_async($constructor);
    }
    public function get_propic_info_async($data)
    {
        return yield $this->get_download_info_async($this->chats[(yield $this->get_info_async($data))['bot_api_id']]);
    }
    public function get_download_info_async($message_media)
    {
        if (is_string($message_media)) {
            $message_media = $this->unpack_file_id($message_media)['MessageMedia'];
        }
        if (!isset($message_media['_'])) {
            return $message_media;
        }
        $res = [];
        switch ($message_media['_']) {
            // Updates
            case 'updateNewMessage':
            case 'updateNewChannelMessage':
                $message_media = $message_media['message'];
            case 'message':
                return yield $this->get_download_info_async($message_media['media']);
            case 'updateNewEncryptedMessage':
                $message_media = $message_media['message'];

            // Secret media
            case 'encryptedMessage':
                if ($message_media['decrypted_message']['media']['_'] === 'decryptedMessageMediaExternalDocument') {
                    return yield $this->get_download_info_async($message_media['decrypted_message']['media']);
                }
                $res['InputFileLocation'] = ['_' => 'inputEncryptedFileLocation', 'id' => $message_media['file']['id'], 'access_hash' => $message_media['file']['access_hash'], 'dc_id' => $message_media['file']['dc_id']];
                $res['size'] = $message_media['decrypted_message']['media']['size'];
                $res['key_fingerprint'] = $message_media['file']['key_fingerprint'];
                $res['key'] = $message_media['decrypted_message']['media']['key'];
                $res['iv'] = $message_media['decrypted_message']['media']['iv'];
                if (isset($message_media['decrypted_message']['media']['file_name'])) {
                    $pathinfo = pathinfo($message_media['decrypted_message']['media']['file_name']);
                    if (isset($pathinfo['extension'])) {
                        $res['ext'] = '.'.$pathinfo['extension'];
                    }
                    $res['name'] = $pathinfo['filename'];
                }
                if (isset($message_media['decrypted_message']['media']['mime_type'])) {
                    $res['mime'] = $message_media['decrypted_message']['media']['mime_type'];
                } elseif ($message_media['decrypted_message']['media']['_'] === 'decryptedMessageMediaPhoto') {
                    $res['mime'] = 'image/jpeg';
                }
                if (isset($message_media['decrypted_message']['media']['attributes'])) {
                    foreach ($message_media['decrypted_message']['media']['attributes'] as $attribute) {
                        switch ($attribute['_']) {
                            case 'documentAttributeFilename':
                                $pathinfo = pathinfo($attribute['file_name']);
                                if (isset($pathinfo['extension'])) {
                                    $res['ext'] = '.'.$pathinfo['extension'];
                                }
                                $res['name'] = $pathinfo['filename'];
                                break;
                            case 'documentAttributeAudio':
                                $audio = $attribute;
                                break;
                        }
                    }
                }
                if (isset($audio) && isset($audio['title']) && !isset($res['name'])) {
                    $res['name'] = $audio['title'];
                    if (isset($audio['performer'])) {
                        $res['name'] .= ' - '.$audio['performer'];
                    }
                }
                if (!isset($res['ext']) || $res['ext'] === '') {
                    $res['ext'] = $this->get_extension_from_location($res['InputFileLocation'], $this->get_extension_from_mime($res['mime'] ?? 'image/jpeg'));
                }
                if (!isset($res['mime']) || $res['mime'] === '') {
                    $res['mime'] = $this->get_mime_from_extension($res['ext'], 'image/jpeg');
                }
<<<<<<< HEAD
                if (!isset($res['name']) || $res['name'] === '') {
                    $res['name'] = $message_media['file']['access_hash'];
=======
                if (!isset($res['name'])) {
                    $res['name'] = Tools::unpack_signed_long_string($message_media['file']['access_hash']);
>>>>>>> 3dc3d6e5
                }

                return $res;
            // Wallpapers
            case 'wallPaper':
                return $this->get_download_info_async($res['document']);
            // Photos
            case 'photo':
            case 'messageMediaPhoto':
                if ($message_media['_'] == 'photo') {
                    $message_media = ['_' => 'messageMediaPhoto', 'photo' => $message_media, 'ttl_seconds' => 0];
                }
                $res['MessageMedia'] = $message_media;
                $message_media = $message_media['photo'];
                $size = end($message_media['sizes']);

                $res = array_merge($res, yield $this->get_download_info_async($size));

                $res['InputFileLocation'] = [
                    '_' => 'inputPhotoFileLocation',
                    'thumb_size' => $res['thumb_size'] ?? 'x',
                    'dc_id' => $message_media['dc_id'],
                    'access_hash' => $message_media['access_hash'],
                    'id' => $message_media['id'],
                    'file_reference' => yield $this->referenceDatabase->getReference(
                        ReferenceDatabase::PHOTO_LOCATION,
                        $message_media
                    ),
                ];

                return $res;
            case 'user':
            case 'folder':
            case 'channel':
            case 'chat':
            case 'updateUserPhoto':
                $res = yield $this->get_download_info_async($message_media['photo']);

                $res['InputFileLocation'] = [
                    '_' => 'inputPeerPhotoFileLocation',
                    'big' => true,
                    'dc_id' => $res['InputFileLocation']['dc_id'],
                    'peer' => (yield $this->get_info_async($message_media))['InputPeer'],
                    'volume_id' => $res['InputFileLocation']['volume_id'],
                    'local_id' => $res['InputFileLocation']['local_id'],
                    // The peer field will be added later
                ];
                return $res;

            case 'userProfilePhoto':
            case 'chatPhoto':
                $size = $message_media['photo_big'];

                $res = yield $this->get_download_info_async($size);
                $res['InputFileLocation']['dc_id'] = $message_media['dc_id'];
                return $res;
            case 'photoStrippedSize':
                $res['size'] = strlen($message_media['bytes']);
                $res['data'] = $message_media['bytes'];
                $res['thumb_size'] = 'JPG';
                return $res;

            case 'photoCachedSize':
                $res['size'] = strlen($message_media['bytes']);
                $res['data'] = $message_media['bytes'];
                //$res['thumb_size'] = $res['data'];
                $res['thumb_size'] = $message_media['type'];

                if ($message_media['location']['_'] === 'fileLocationUnavailable') {
                    $res['name'] = Tools::unpack_signed_long_string($message_media['volume_id']).'_'.$message_media['local_id'];
                    $res['mime'] = $this->get_mime_from_buffer($res['data']);
                    $res['ext'] = $this->get_extension_from_mime($res['mime']);
                } else {
                    $res = array_merge($res, yield $this->get_download_info_async($message_media['location']));
                }

                return $res;
            case 'photoSize':
                $res = yield $this->get_download_info_async($message_media['location']);

                $res['thumb_size'] = $message_media['type'];
                //$res['thumb_size'] = $size;
                if (isset($message_media['size'])) {
                    $res['size'] = $message_media['size'];
                }

                return $res;

            case 'fileLocationUnavailable':
                throw new \danog\MadelineProto\Exception('File location unavailable');
            case 'fileLocation':
                $res['name'] = Tools::unpack_signed_long_string($message_media['volume_id']).'_'.$message_media['local_id'];
                $res['InputFileLocation'] = [
                    '_' => 'inputFileLocation',
                    'volume_id' => $message_media['volume_id'],
                    'local_id' => $message_media['local_id'],
                    'secret' => $message_media['secret'],
                    'dc_id' => $message_media['dc_id'],
                    'file_reference' => yield $this->referenceDatabase->getReference(
                        ReferenceDatabase::PHOTO_LOCATION_LOCATION,
                        $message_media
                    ),
                ];
                $res['ext'] = $this->get_extension_from_location($res['InputFileLocation'], '.jpg');
                $res['mime'] = $this->get_mime_from_extension($res['ext'], 'image/jpeg');

                return $res;
            case 'fileLocationToBeDeprecated':
                $res['name'] = Tools::unpack_signed_long_string($message_media['volume_id']).'_'.$message_media['local_id'];
                $res['ext'] = '.jpg';
                $res['mime'] = $this->get_mime_from_extension($res['ext'], 'image/jpeg');
                $res['InputFileLocation'] = [
                    '_' => 'inputFileLocationTemp', // Will be overwritten
                    'volume_id' => $message_media['volume_id'],
                    'local_id' => $message_media['local_id'],
                ];

                return $res;

            // Documents
            case 'decryptedMessageMediaExternalDocument':
            case 'document':
                $message_media = ['_' => 'messageMediaDocument', 'ttl_seconds' => 0, 'document' => $message_media];
            case 'messageMediaDocument':
                $res['MessageMedia'] = $message_media;

                foreach ($message_media['document']['attributes'] as $attribute) {
                    switch ($attribute['_']) {
                        case 'documentAttributeFilename':
                            $pathinfo = pathinfo($attribute['file_name']);
                            if (isset($pathinfo['extension'])) {
                                $res['ext'] = '.'.$pathinfo['extension'];
                            }
                            $res['name'] = $pathinfo['filename'];
                            break;
                        case 'documentAttributeAudio':
                            $audio = $attribute;
                            break;
                    }
                }
                if (isset($audio) && isset($audio['title']) && !isset($res['name'])) {
                    $res['name'] = $audio['title'];
                    if (isset($audio['performer'])) {
                        $res['name'] .= ' - '.$audio['performer'];
                    }
                }

                $res['InputFileLocation'] = [
                    '_' => 'inputDocumentFileLocation',
                    'id' => $message_media['document']['id'],
                    'access_hash' => $message_media['document']['access_hash'],
                    'version' => isset($message_media['document']['version']) ? $message_media['document']['version'] : 0,
                    'dc_id' => $message_media['document']['dc_id'],
                    'file_reference' => yield $this->referenceDatabase->getReference(
                        ReferenceDatabase::DOCUMENT_LOCATION,
                        $message_media['document']
                    ),
                ];

                if (!isset($res['ext']) || $res['ext'] === '') {
                    $res['ext'] = $this->get_extension_from_location($res['InputFileLocation'], $this->get_extension_from_mime($message_media['document']['mime_type']));
                }
<<<<<<< HEAD
                if (!isset($res['name']) || $res['name'] === '') {
                    $res['name'] = $message_media['document']['access_hash'];
=======
                if (!isset($res['name'])) {
                    $res['name'] = Tools::unpack_signed_long_string($message_media['document']['access_hash']);
>>>>>>> 3dc3d6e5
                }
                if (isset($message_media['document']['size'])) {
                    $res['size'] = $message_media['document']['size'];
                }
                $res['name'] .= '_'.$message_media['document']['id'];
                $res['mime'] = $message_media['document']['mime_type'];

                return $res;
            default:
                throw new \danog\MadelineProto\Exception('Invalid constructor provided: '.$message_media['_']);
        }
    }
    /*
    public function download_to_browser_single_async($message_media, $cb = null)
    {
    if (php_sapi_name() === 'cli') {
    throw new Exception('Cannot download file to browser from command line: start this script from a browser');
    }
    if (headers_sent()) {
    throw new Exception('Headers already sent, cannot stream file to browser!');
    }

    if (is_object($message_media) && $message_media instanceof FileCallbackInterface) {
    $cb = $message_media;
    $message_media = $message_media->getFile();
    }

    $message_media = yield $this->get_download_info_async($message_media);

    $servefile = $_SERVER['REQUEST_METHOD'] !== 'HEAD';

    if (isset($_SERVER['HTTP_RANGE'])) {
    $range = explode('=', $_SERVER['HTTP_RANGE'], 2);
    if (count($range) == 1) {
    $range[1] = '';
    }
    list($size_unit, $range_orig) = $range;
    if ($size_unit == 'bytes') {
    //multiple ranges could be specified at the same time, but for simplicity only serve the first range
    //http://tools.ietf.org/id/draft-ietf-http-range-retrieval-00.txt
    $list = explode(',', $range_orig, 2);
    if (count($list) == 1) {
    $list[1] = '';
    }
    list($range, $extra_ranges) = $list;
    } else {
    $range = '';
    return Tools::noCache(416, '<html><body><h1>416 Requested Range Not Satisfiable.</h1><br><p>Could not use selected range.</p></body></html>');
    }
    } else {
    $range = '';
    }
    $listseek = explode('-', $range, 2);
    if (count($listseek) == 1) {
    $listseek[1] = '';
    }
    list($seek_start, $seek_end) = $listseek;

    $seek_end = empty($seek_end) ? ($message_media['size'] - 1) : min(abs(intval($seek_end)), $message_media['size'] - 1);

    if (!empty($seek_start) && $seek_end < abs(intval($seek_start))) {
    return Tools::noCache(416, '<html><body><h1>416 Requested Range Not Satisfiable.</h1><br><p>Could not use selected range.</p></body></html>');
    }
    $seek_start = empty($seek_start) ? 0 : abs(intval($seek_start));
    if ($servefile) {
    if ($seek_start > 0 || $seek_end < $select['file_size'] - 1) {
    header('HTTP/1.1 206 Partial Content');
    header('Content-Range: bytes '.$seek_start.'-'.$seek_end.'/'.$select['file_size']);
    header('Content-Length: '.($seek_end - $seek_start + 1));
    } else {
    header('Content-Length: '.$select['file_size']);
    }
    header('Content-Type: '.$select['mime']);
    header('Cache-Control: max-age=31556926;');
    header('Content-Transfer-Encoding: Binary');
    header('Accept-Ranges: bytes');
    //header('Content-disposition: attachment: filename="'.basename($select['file_path']).'"');
    $MadelineProto->download_to_stream($select['file_id'], fopen('php://output', 'w'), function ($percent) {
    flush();
    ob_flush();
    \danog\MadelineProto\Logger::log('Download status: '.$percent.'%');
    }, $seek_start, $seek_end + 1);
    //analytics(true, $file_path, $MadelineProto->get_self()['id'], $dbuser, $dbpassword);
    $MadelineProto->API->getting_state = false;
    $MadelineProto->API->store_db([], true);
    $MadelineProto->API->reset_session();
    } else {
    if ($seek_start > 0 || $seek_end < $select['file_size'] - 1) {
    header('HTTP/1.1 206 Partial Content');
    header('Content-Range: bytes '.$seek_start.'-'.$seek_end.'/'.$select['file_size']);
    header('Content-Length: '.($seek_end - $seek_start + 1));
    } else {
    header('Content-Length: '.$select['file_size']);
    }
    header('Content-Type: '.$select['mime']);
    header('Cache-Control: max-age=31556926;');
    header('Content-Transfer-Encoding: Binary');
    header('Accept-Ranges: bytes');
    analytics(true, $file_path, null, $dbuser, $dbpassword);
    //header('Content-disposition: attachment: filename="'.basename($select['file_path']).'"');
    }

    header('Content-Length: '.$info['size']);
    header('Content-Type: '.$info['mime']);
    }*/
    public function extract_photosize($photo)
    {
    }
    public function download_to_dir_async($message_media, $dir, $cb = null)
    {
        if (is_object($dir) && $dir instanceof FileCallbackInterface) {
            $cb = $dir;
            $dir = $dir->getFile();
        }

        $message_media = yield $this->get_download_info_async($message_media);

        return yield $this->download_to_file_async($message_media, $dir.'/'.$message_media['name'].$message_media['ext'], $cb);
    }

    public function download_to_file_async($message_media, $file, $cb = null)
    {
        if (is_object($file) && $file instanceof FileCallbackInterface) {
            $cb = $file;
            $file = $file->getFile();
        }
        $file = \danog\MadelineProto\Absolute::absolute(preg_replace('|/+|', '/', $file));
        if (!yield exists($file)) {
            yield touch($file);
        }
        $file = realpath($file);
        $message_media = yield $this->get_download_info_async($message_media);

        StatCache::clear($file);

        $size = (yield stat($file))['size'];
        $stream = yield open($file, 'cb');

        $this->logger->logger('Waiting for lock of file to download...');
<<<<<<< HEAD
        $unlock = yield $this->flock($file, LOCK_EX);
=======
        do {
            $res = flock($stream, LOCK_EX | LOCK_NB);
            if (!$res) {
                yield $this->sleep(0.1);
            }
        } while (!$res);
>>>>>>> 3dc3d6e5

        try {
            yield $this->download_to_stream_async($message_media, $stream, $cb, $size, -1);
        } finally {
            $unlock();
            yield $stream->close();
            StatCache::clear($file);
        }

        return $file;
    }
    public function download_to_stream_async($message_media, $stream, $cb = null, $offset = 0, $end = -1)
    {
        $message_media = yield $this->get_download_info_async($message_media);

        if (is_object($stream) && $stream instanceof FileCallbackInterface) {
            $cb = $stream;
            $stream = $stream->getFile();
        }

        /** @var $stream \Amp\ByteStream\OutputStream */
        if (!is_object($stream)) {
            $stream = new ResourceOutputStream($stream);
        }
        if (!$stream instanceof OutputStream) {
            throw new Exception("Invalid stream provided");
        }
        $seekable = false;
        if (method_exists($stream, 'seek')) {
            try {
                yield $stream->seek($offset);
                $seekable = true;
            } catch (StreamException $e) {
            }
        }
        $callable = static function (string $payload, int $offset) use ($stream, $seekable) {
            if ($seekable) {
                while ($stream->tell() !== $offset) {
                    yield $stream->seek($offset);
                }
            }
            return yield $stream->write($payload);
        };

        return yield $this->download_to_callable_async($message_media, $callable, $cb, $seekable, $offset, $end);
    }
    public function download_to_callable_async($message_media, $callable, $cb = null, $parallelize = true, $offset = 0, $end = -1, int $part_size = null)
    {
        $message_media = yield $this->get_download_info_async($message_media);

        if (is_object($callable) && $callable instanceof FileCallbackInterface) {
            $cb = $callable;
            $callable = $callable->getFile();
        }

        if (!is_callable($callable)) {
            throw new Exception('Wrong callable provided');
        }
        if ($cb === null) {
            $cb = function ($percent) {
                $this->logger->logger('Download status: '.$percent.'%', \danog\MadelineProto\Logger::NOTICE);
            };
        }

        if ($end === -1 && isset($message_media['size'])) {
            $end = $message_media['size'];
        }

        $part_size = $part_size ?? $this->settings['download']['part_size'];
        $parallel_chunks = $this->settings['download']['parallel_chunks'] ? $this->settings['download']['parallel_chunks'] : 3000;

        $datacenter = isset($message_media['InputFileLocation']['dc_id']) ? $message_media['InputFileLocation']['dc_id'] : $this->settings['connection_settings']['default_dc'];
        if (isset($this->datacenter->sockets[$datacenter.'_media'])) {
            $datacenter .= '_media';
        }

        if (isset($message_media['key'])) {
            $digest = hash('md5', $message_media['key'].$message_media['iv'], true);
            $fingerprint = $this->unpack_signed_int(substr($digest, 0, 4) ^ substr($digest, 4, 4));
            if ($fingerprint !== $message_media['key_fingerprint']) {
                throw new \danog\MadelineProto\Exception('Fingerprint mismatch!');
            }
            $ige = new \phpseclib\Crypt\AES('ige');
            $ige->setIV($message_media['iv']);
            $ige->setKey($message_media['key']);
            $ige->enableContinuousBuffer();
            $parallelize = false;
        }

        if ($offset === $end) {
            $cb(100);
            return true;
        }
        $params = [];
        $start_at = $offset % $part_size;
        $probable_end = $end !== -1 ? $end : 512 * 1024 * 3000;

        $breakOut = false;
        for ($x = $offset - $start_at; $x < $probable_end; $x += $part_size) {
            $end_at = $part_size;

            if ($end !== -1 && $x + $part_size > $end) {
                $end_at = $end % $part_size;
                $breakOut = true;
            }

            $params[] = [
                'offset' => $x,
                'limit' => $part_size,
                'part_start_at' => $start_at,
                'part_end_at' => $end_at,
            ];

            $start_at = 0;
            if ($breakOut) {
                break;
            }
        }

        if (!$params) {
            $cb(100);
            return true;
        }
        $count = count($params);

        $cb = function () use ($cb, $count) {
            static $cur = 0;
            $cur++;
            $this->callFork($cb($cur * 100 / $count));
        };

        $cdn = false;

        $params[0]['previous_promise'] = new Success(true);

        $start = microtime(true);
        $size = yield $this->download_part($message_media, $cdn, $datacenter, $old_dc, $ige, $cb, array_shift($params), $callable, $parallelize);

        if ($params) {
            $previous_promise = new Success(true);

            $promises = [];
            foreach ($params as $key => $param) {
                $param['previous_promise'] = $previous_promise;
                $previous_promise = $this->call($this->download_part($message_media, $cdn, $datacenter, $old_dc, $ige, $cb, $param, $callable, $parallelize));
                $previous_promise->onResolve(static function ($e, $res) use (&$size) {
                    if ($res) {
                        $size += $res;
                    }
                });

                $promises[] = $previous_promise;

                if (!($key % $parallel_chunks)) { // 20 mb at a time, for a typical bandwidth of 1gbps
                    yield $this->all($promises);
                    $promises = [];

                    $time = microtime(true) - $start;
                    $speed = (int) (($size * 8) / $time) / 1000000;
                    $this->logger->logger("Partial download time: $time");
                    $this->logger->logger("Partial download speed: $speed mbps");
                }
            }
            if ($promises) {
                yield $this->all($promises);
            }
        }
        $time = microtime(true) - $start;
        $speed = (int) (($size * 8) / $time) / 1000000;
        $this->logger->logger("Total download time: $time");
        $this->logger->logger("Total download speed: $speed mbps");

        if ($cdn) {
            $this->clear_cdn_hashes($message_media['file_token']);
        }

        return true;
    }

    private function download_part(&$message_media, &$cdn, &$datacenter, &$old_dc, &$ige, $cb, $offset, $callable, $seekable, $postpone = false)
    {
        static $method = [
            false => 'upload.getFile', // non-cdn
            true => 'upload.getCdnFile', // cdn
        ];
        do {
            if (!$cdn) {
                $basic_param = [
                    'location' => $message_media['InputFileLocation'],
                ];
            } else {
                $basic_param = [
                    'file_token' => $message_media['file_token'],
                ];
            }

            try {
<<<<<<< HEAD
                $res = yield $this->method_call_async_read(
                    $method[$cdn],
                    $basic_param + $offset,
=======
                $res = $cdn ?
                yield $this->method_call_async_read(
                    'upload.getCdnFile',
                    [
                        'file_token' => $message_media['file_token'],
                        'offset' => $offset,
                        'limit' => $part_size,
                    ],
                    [
                        'heavy' => true,
                        'file' => true,
                        'FloodWaitLimit' => 0,
                        'datacenter' => $datacenter,
                    ]
                ) :
                yield $this->method_call_async_read(
                    'upload.getFile',
                    [
                        'location' => $message_media['InputFileLocation'],
                        'offset' => $offset,
                        'limit' => $part_size,
                    ],
>>>>>>> 3dc3d6e5
                    [
                        'heavy' => true,
                        'file' => true,
                        'FloodWaitLimit' => 0,
                        'datacenter' => &$datacenter,
<<<<<<< HEAD
                        'postpone' => $postpone,
=======
>>>>>>> 3dc3d6e5
                    ]
                );
            } catch (\danog\MadelineProto\RPCErrorException $e) {
                if (strpos($e->rpc, 'FLOOD_WAIT_') === 0) {
                    if (isset($message_media['MessageMedia']) && !$this->authorization['user']['bot'] && $this->settings['download']['report_broken_media']) {
                        try {
                            yield $this->method_call_async_read('messages.sendMedia', ['peer' => 'support', 'media' => $message_media['MessageMedia'], 'message' => "I can't download this file, could you please help?"], ['datacenter' => $this->datacenter->curdc]);
                        } catch (RPCErrorException $e) {
                            $this->logger->logger('An error occurred while reporting the broken file: '.$e->rpc, Logger::FATAL_ERROR);
                        } catch (Exception $e) {
                            $this->logger->logger('An error occurred while reporting the broken file: '.$e->getMessage(), Logger::FATAL_ERROR);
                        }
                    }

                    throw new \danog\MadelineProto\Exception('The media server where this file is hosted is offline/overloaded, please try again later. Send the media to the telegram devs or to @danogentili to fix this.');
                }
                switch ($e->rpc) {
                    case 'FILE_TOKEN_INVALID':
                        $cdn = false;
                        continue 2;
                    default:
                        throw $e;
                }
            }

            if ($res['_'] === 'upload.fileCdnRedirect') {
                $cdn = true;
                $message_media['file_token'] = $res['file_token'];
                $message_media['cdn_key'] = $res['encryption_key'];
                $message_media['cdn_iv'] = $res['encryption_iv'];
                $old_dc = $datacenter;
                $datacenter = $res['dc_id'].'_cdn';
                if (!isset($this->datacenter->sockets[$datacenter])) {
                    $this->config['expires'] = -1;
                    yield $this->get_config_async([], ['datacenter' => $this->datacenter->curdc]);
                }
                $this->logger->logger(\danog\MadelineProto\Lang::$current_lang['stored_on_cdn'], \danog\MadelineProto\Logger::NOTICE);
            } else if ($res['_'] === 'upload.cdnFileReuploadNeeded') {
                $this->logger->logger(\danog\MadelineProto\Lang::$current_lang['cdn_reupload'], \danog\MadelineProto\Logger::NOTICE);
                yield $this->get_config_async([], ['datacenter' => $this->datacenter->curdc]);

                try {
                    $this->add_cdn_hashes($message_media['file_token'], yield $this->method_call_async_read('upload.reuploadCdnFile', ['file_token' => $message_media['file_token'], 'request_token' => $res['request_token']], ['heavy' => true, 'datacenter' => $old_dc]));
                } catch (\danog\MadelineProto\RPCErrorException $e) {
                    switch ($e->rpc) {
                        case 'FILE_TOKEN_INVALID':
                        case 'REQUEST_TOKEN_INVALID':
                            $cdn = false;
                            continue 2;
                        default:
                            throw $e;
                    }
                }
                continue;
            }
            if ($cdn === false && $res['type']['_'] === 'storage.fileUnknown' && $res['bytes'] === '') {
                $datacenter = 0;
            }
            while ($cdn === false &&
                $res['type']['_'] === 'storage.fileUnknown' &&
                $res['bytes'] === '' &&
                isset($this->datacenter->sockets[++$datacenter])
            ) {
                $res = yield $this->method_call_async_read('upload.getFile', $basic_param + $offset, ['heavy' => true, 'file' => true, 'FloodWaitLimit' => 0, 'datacenter' => $datacenter]);
            }

            if (isset($message_media['cdn_key'])) {
                $ivec = substr($message_media['cdn_iv'], 0, 12).pack('N', $offset['offset'] >> 4);
                $res['bytes'] = $this->ctr_encrypt($res['bytes'], $message_media['cdn_key'], $ivec);
                $this->check_cdn_hash($message_media['file_token'], $offset['offset'], $res['bytes'], $old_dc);
            }
            if (isset($message_media['key'])) {
                $res['bytes'] = $ige->decrypt($res['bytes']);
            }
            if ($offset['part_start_at'] || $offset['part_end_at'] !== $offset['limit']) {
                $res['bytes'] = substr($res['bytes'], $offset['part_start_at'], $offset['part_end_at'] - $offset['part_start_at']);
            }

            if (!$seekable) {
                yield $offset['previous_promise'];
            }
            $res = yield $callable((string) $res['bytes'], $offset['offset'] + $offset['part_start_at']);
            $cb();
            return $res;
        } while (true);
    }

    private $cdn_hashes = [];

    private function add_cdn_hashes($file, $hashes)
    {
        if (!isset($this->cdn_hashes[$file])) {
            $this->cdn_hashes = [];
        }
        foreach ($hashes as $hash) {
            $this->cdn_hashes[$file][$hash['offset']] = ['limit' => $hash['limit'], 'hash' => (string) $hash['hash']];
        }
    }

    private function check_cdn_hash($file, $offset, $data, &$datacenter)
    {
        while (strlen($data)) {
            if (!isset($this->cdn_hashes[$file][$offset])) {
                $this->add_cdn_hashes($file, yield $this->method_call_async_read('upload.getCdnFileHashes', ['file_token' => $file, 'offset' => $offset], ['datacenter' => $datacenter]));
            }
            if (!isset($this->cdn_hashes[$file][$offset])) {
                throw new \danog\MadelineProto\Exception('Could not fetch CDN hashes for offset '.$offset);
            }
            if (hash('sha256', substr($data, 0, $this->cdn_hashes[$file][$offset]['limit']), true) !== $this->cdn_hashes[$file][$offset]['hash']) {
                throw new \danog\MadelineProto\SecurityException('CDN hash mismatch for offset '.$offset);
            }
            $data = substr($data, $this->cdn_hashes[$file][$offset]['limit']);
            $offset += $this->cdn_hashes[$file][$offset]['limit'];
        }

        return true;
    }

    private function clear_cdn_hashes($file)
    {
        unset($this->cdn_hashes[$file]);

        return true;
    }
}<|MERGE_RESOLUTION|>--- conflicted
+++ resolved
@@ -34,7 +34,6 @@
 use danog\MadelineProto\FileCallbackInterface;
 use danog\MadelineProto\Logger;
 use danog\MadelineProto\RPCErrorException;
-<<<<<<< HEAD
 use danog\MadelineProto\Stream\Common\SimpleBufferedRawStream;
 use danog\MadelineProto\Stream\ConnectionContext;
 use danog\MadelineProto\Stream\Transport\PremadeStream;
@@ -42,9 +41,7 @@
 use function Amp\File\open;
 use function Amp\File\stat;
 use function Amp\File\touch;
-=======
 use danog\MadelineProto\Tools;
->>>>>>> 3dc3d6e5
 use function Amp\Promise\all;
 use Amp\File\BlockingHandle;
 use Amp\Artax\Client;
@@ -569,13 +566,8 @@
                 if (!isset($res['mime']) || $res['mime'] === '') {
                     $res['mime'] = $this->get_mime_from_extension($res['ext'], 'image/jpeg');
                 }
-<<<<<<< HEAD
                 if (!isset($res['name']) || $res['name'] === '') {
-                    $res['name'] = $message_media['file']['access_hash'];
-=======
-                if (!isset($res['name'])) {
                     $res['name'] = Tools::unpack_signed_long_string($message_media['file']['access_hash']);
->>>>>>> 3dc3d6e5
                 }
 
                 return $res;
@@ -738,13 +730,8 @@
                 if (!isset($res['ext']) || $res['ext'] === '') {
                     $res['ext'] = $this->get_extension_from_location($res['InputFileLocation'], $this->get_extension_from_mime($message_media['document']['mime_type']));
                 }
-<<<<<<< HEAD
                 if (!isset($res['name']) || $res['name'] === '') {
-                    $res['name'] = $message_media['document']['access_hash'];
-=======
-                if (!isset($res['name'])) {
                     $res['name'] = Tools::unpack_signed_long_string($message_media['document']['access_hash']);
->>>>>>> 3dc3d6e5
                 }
                 if (isset($message_media['document']['size'])) {
                     $res['size'] = $message_media['document']['size'];
@@ -884,16 +871,7 @@
         $stream = yield open($file, 'cb');
 
         $this->logger->logger('Waiting for lock of file to download...');
-<<<<<<< HEAD
         $unlock = yield $this->flock($file, LOCK_EX);
-=======
-        do {
-            $res = flock($stream, LOCK_EX | LOCK_NB);
-            if (!$res) {
-                yield $this->sleep(0.1);
-            }
-        } while (!$res);
->>>>>>> 3dc3d6e5
 
         try {
             yield $this->download_to_stream_async($message_media, $stream, $cb, $size, -1);
@@ -1091,43 +1069,15 @@
             }
 
             try {
-<<<<<<< HEAD
                 $res = yield $this->method_call_async_read(
                     $method[$cdn],
                     $basic_param + $offset,
-=======
-                $res = $cdn ?
-                yield $this->method_call_async_read(
-                    'upload.getCdnFile',
-                    [
-                        'file_token' => $message_media['file_token'],
-                        'offset' => $offset,
-                        'limit' => $part_size,
-                    ],
-                    [
-                        'heavy' => true,
-                        'file' => true,
-                        'FloodWaitLimit' => 0,
-                        'datacenter' => $datacenter,
-                    ]
-                ) :
-                yield $this->method_call_async_read(
-                    'upload.getFile',
-                    [
-                        'location' => $message_media['InputFileLocation'],
-                        'offset' => $offset,
-                        'limit' => $part_size,
-                    ],
->>>>>>> 3dc3d6e5
                     [
                         'heavy' => true,
                         'file' => true,
                         'FloodWaitLimit' => 0,
                         'datacenter' => &$datacenter,
-<<<<<<< HEAD
                         'postpone' => $postpone,
-=======
->>>>>>> 3dc3d6e5
                     ]
                 );
             } catch (\danog\MadelineProto\RPCErrorException $e) {
