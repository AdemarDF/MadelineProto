--- conflicted
+++ resolved
@@ -32,14 +32,8 @@
         $this->protocol = $extra;
         $this->construct_TL(['socket' => __DIR__.'/../TL_socket.tl']);
     }
-<<<<<<< HEAD
     public function __destruct() {
         \danog\MadelineProto\Logger::log('Closing socket in fork '.getmypid());
-=======
-
-    public function __destruct()
-    {
->>>>>>> 0a63addd
         unset($this->sock);
         $this->destruct_madeline();
         exit();
@@ -69,13 +63,6 @@
             } catch (\danog\MadelineProto\NothingInTheSocketException $e) {
                 continue;
             }
-<<<<<<< HEAD
-=======
-            if ($message === null) {
-                continue;
-            }
-
->>>>>>> 0a63addd
             try {
                 $message = $this->deserialize($message, ['type' => '', 'datacenter' => '']);
                 if ($message['_'] !== 'socketMessageRequest') {
