--- conflicted
+++ resolved
@@ -127,11 +127,7 @@
         $this->check_G($params['g_b'], $dh_config['p']);
         $key = \str_pad($params['g_b']->powMod($this->calls[$params['id']]->storage['a'], $dh_config['p'])->toBytes(), 256, \chr(0), \STR_PAD_LEFT);
         try {
-<<<<<<< HEAD
-            $res = yield $this->method_call_async_read('phone.confirmCall', ['key_fingerprint' => \substr(\sha1($key, true), -8), 'peer' => ['id' => $params['id'], 'access_hash' => $params['access_hash'], '_' => 'inputPhoneCall'], 'g_a' => $this->calls[$params['id']]->storage['g_a'], 'protocol' => ['_' => 'phoneCallProtocol', 'udp_reflector' => true, 'min_layer' => 65, 'max_layer' => \danog\MadelineProto\VoIP::getConnectionMaxLayer()]], ['datacenter' => $this->datacenter->curdc])['phone_call'];
-=======
-            $res = (yield $this->method_call_async_read('phone.confirmCall', ['key_fingerprint' => substr(sha1($key, true), -8), 'peer' => ['id' => $params['id'], 'access_hash' => $params['access_hash'], '_' => 'inputPhoneCall'], 'g_a' => $this->calls[$params['id']]->storage['g_a'], 'protocol' => ['_' => 'phoneCallProtocol', 'udp_reflector' => true, 'min_layer' => 65, 'max_layer' => \danog\MadelineProto\VoIP::getConnectionMaxLayer()]], ['datacenter' => $this->datacenter->curdc]))['phone_call'];
->>>>>>> cfaa6241
+            $res = (yield $this->method_call_async_read('phone.confirmCall', ['key_fingerprint' => \substr(\sha1($key, true), -8), 'peer' => ['id' => $params['id'], 'access_hash' => $params['access_hash'], '_' => 'inputPhoneCall'], 'g_a' => $this->calls[$params['id']]->storage['g_a'], 'protocol' => ['_' => 'phoneCallProtocol', 'udp_reflector' => true, 'min_layer' => 65, 'max_layer' => \danog\MadelineProto\VoIP::getConnectionMaxLayer()]], ['datacenter' => $this->datacenter->curdc]))['phone_call'];
         } catch (\danog\MadelineProto\RPCErrorException $e) {
             if ($e->rpc === 'CALL_ALREADY_ACCEPTED') {
                 $this->logger->logger(\sprintf(\danog\MadelineProto\Lang::$current_lang['call_already_accepted'], $call['id']));
