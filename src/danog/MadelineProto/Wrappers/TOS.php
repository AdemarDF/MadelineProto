<?php

/*
Copyright 2016-2018 Daniil Gentili
(https://daniil.it)
This file is part of MadelineProto.
MadelineProto is free software: you can redistribute it and/or modify it under the terms of the GNU Affero General Public License as published by the Free Software Foundation, either version 3 of the License, or (at your option) any later version.
MadelineProto is distributed in the hope that it will be useful, but WITHOUT ANY WARRANTY; without even the implied warranty of MERCHANTABILITY or FITNESS FOR A PARTICULAR PURPOSE.
See the GNU Affero General Public License for more details.
You should have received a copy of the GNU General Public License along with MadelineProto.
If not, see <http://www.gnu.org/licenses/>.
*/

namespace danog\MadelineProto\Wrappers;

/**
 * Manages logging in and out.
 */
trait TOS
{
<<<<<<< HEAD
     public function check_tos()
     {
        if ($this->authorized === self::LOGGED_IN && !$this->get_self()['bot']) {
=======
    public function check_tos()
    {
        if ($this->authorized === self::LOGGED_IN) {
>>>>>>> b4439668
            if ($this->tos['expires'] < time()) {
                $this->logger->logger('Fetching TOS...');
                $this->tos = $this->method_call('help.getTermsOfServiceUpdate', [], ['datacenter' => $this->datacenter->curdc]);
                $this->tos['accepted'] = $this->tos['_'] === 'help.termsOfServiceUpdateEmpty';
            }

            if (!$this->tos['accepted']) {
                $this->logger->logger('Telegram has updated their Terms Of Service', \danog\MadelineProto\Logger::ERROR);
                $this->logger->logger('Accept the TOS before proceeding by calling $MadelineProto->accept_tos().', \danog\MadelineProto\Logger::ERROR);
                $this->logger->logger('You can also decline the TOS by calling $MadelineProto->decline_tos().', \danog\MadelineProto\Logger::ERROR);
                $this->logger->logger('By declining the TOS, the currently logged in account will be PERMANENTLY DELETED.', \danog\MadelineProto\Logger::FATAL_ERROR);
                $this->logger->logger('Read the following TOS very carefully: ', \danog\MadelineProto\Logger::ERROR);
                $this->logger->logger($this->tos);

                throw new \danog\MadelineProto\Exception('TOS action required, check the logs', 0, null, 'MadelineProto', 1);
            }
        }
    }

    public function accept_tos()
    {
        $this->tos['accepted'] = $this->method_call('help.acceptTermsOfService', ['id' => $this->tos['terms_of_service']['id']], ['datacenter' => $this->datacenter->curdc]);
        if ($this->tos['accepted']) {
            $this->logger->logger('TOS accepted successfully');
        } else {
            throw new \danog\MadelineProto\Exception('An error occurred while accepting the TOS');
        }
    }

    public function decline_tos()
    {
        $this->method_call('account.deleteAccount', ['reason' => 'Decline ToS update'], ['datacenter' => $this->datacenter->curdc]);
        $this->logout();
    }
}<|MERGE_RESOLUTION|>--- conflicted
+++ resolved
@@ -18,15 +18,9 @@
  */
 trait TOS
 {
-<<<<<<< HEAD
      public function check_tos()
      {
         if ($this->authorized === self::LOGGED_IN && !$this->get_self()['bot']) {
-=======
-    public function check_tos()
-    {
-        if ($this->authorized === self::LOGGED_IN) {
->>>>>>> b4439668
             if ($this->tos['expires'] < time()) {
                 $this->logger->logger('Fetching TOS...');
                 $this->tos = $this->method_call('help.getTermsOfServiceUpdate', [], ['datacenter' => $this->datacenter->curdc]);
